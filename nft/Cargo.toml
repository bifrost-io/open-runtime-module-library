[package]
name = "orml-nft"
description = "Non-fungible token pallet provides basic functions to create and manager NFT"
repository = "https://github.com/open-web3-stack/open-runtime-module-library/tree/master/nft"
license = "Apache-2.0"
version = "0.3.5-dev"
authors = ["Acala Developers"]
edition = "2018"

[dependencies]
serde = { version = "1.0.111", optional = true }
codec = { package = "parity-scale-codec", version = "1.3.0", default-features = false }
<<<<<<< HEAD
sp-std = { git = "https://github.com/paritytech/substrate", branch = "rococo-v1", default-features = false }
sp-runtime = { git = "https://github.com/paritytech/substrate", branch = "rococo-v1", default-features = false }

frame-support = { git = "https://github.com/paritytech/substrate", branch = "rococo-v1", default-features = false }
frame-system = { git = "https://github.com/paritytech/substrate", branch = "rococo-v1", default-features = false }

[dev-dependencies]
sp-io = { git = "https://github.com/paritytech/substrate", branch = "rococo-v1", default-features = false }
sp-core = { git = "https://github.com/paritytech/substrate", branch = "rococo-v1", default-features = false }
=======
sp-std = { version = "2.0.1", default-features = false }
sp-runtime = { version = "2.0.1", default-features = false }

frame-support = { version = "2.0.1", default-features = false }
frame-system = { version = "2.0.1", default-features = false }

[dev-dependencies]
sp-io = { version = "2.0.1", default-features = false }
sp-core = { version = "2.0.1", default-features = false }
>>>>>>> 3bff6ee7

[features]
default = ["std"]
std = [
	"serde",
	"codec/std",
	"sp-std/std",
	"sp-runtime/std",
	"frame-support/std",
	"frame-system/std",
]
disable-tokens-by-owner = []<|MERGE_RESOLUTION|>--- conflicted
+++ resolved
@@ -10,7 +10,6 @@
 [dependencies]
 serde = { version = "1.0.111", optional = true }
 codec = { package = "parity-scale-codec", version = "1.3.0", default-features = false }
-<<<<<<< HEAD
 sp-std = { git = "https://github.com/paritytech/substrate", branch = "rococo-v1", default-features = false }
 sp-runtime = { git = "https://github.com/paritytech/substrate", branch = "rococo-v1", default-features = false }
 
@@ -20,17 +19,6 @@
 [dev-dependencies]
 sp-io = { git = "https://github.com/paritytech/substrate", branch = "rococo-v1", default-features = false }
 sp-core = { git = "https://github.com/paritytech/substrate", branch = "rococo-v1", default-features = false }
-=======
-sp-std = { version = "2.0.1", default-features = false }
-sp-runtime = { version = "2.0.1", default-features = false }
-
-frame-support = { version = "2.0.1", default-features = false }
-frame-system = { version = "2.0.1", default-features = false }
-
-[dev-dependencies]
-sp-io = { version = "2.0.1", default-features = false }
-sp-core = { version = "2.0.1", default-features = false }
->>>>>>> 3bff6ee7
 
 [features]
 default = ["std"]
