[package]
name = "orml-auction"
description = "Auction module that implements `Auction` trait."
repository = "https://github.com/open-web3-stack/open-runtime-module-library/tree/master/auction"
license = "Apache-2.0"
version = "0.4.1-dev"
authors = ["Acala Developers"]
edition = "2018"

[dependencies]
serde = { version = "1.0.111", optional = true }
codec = { package = "parity-scale-codec", version = "2.0.0", default-features = false }
<<<<<<< HEAD
sp-runtime = { git = "https://github.com/paritytech/substrate", branch = "rococo-v1", default-features = false }
sp-std = { git = "https://github.com/paritytech/substrate", branch = "rococo-v1", default-features = false }

frame-support = { git = "https://github.com/paritytech/substrate", branch = "rococo-v1", default-features = false }
frame-system = { git = "https://github.com/paritytech/substrate", branch = "rococo-v1", default-features = false }

orml-traits = { path = "../traits", version = "0.4.0-dev", default-features = false }

[dev-dependencies]
sp-core = { git = "https://github.com/paritytech/substrate", branch = "rococo-v1", default-features = false }
sp-io = { git = "https://github.com/paritytech/substrate", branch = "rococo-v1", default-features = false }
=======
sp-runtime = { version = "3.0.0", default-features = false }
sp-std = { version = "3.0.0", default-features = false }
frame-support = { version = "3.0.0", default-features = false }
frame-system = { version = "3.0.0", default-features = false }
orml-traits = { path = "../traits", version = "0.4.1-dev", default-features = false }

funty = { version = "=1.1.0", default-features = false } # https://github.com/bitvecto-rs/bitvec/issues/105

[dev-dependencies]
sp-core = "3.0.0"
sp-io = "3.0.0"
>>>>>>> 92db4586

[features]
default = ["std"]
std = [
	"serde",
	"codec/std",
	"sp-runtime/std",
	"sp-std/std",
	"frame-support/std",
	"frame-system/std",
	"orml-traits/std",
]<|MERGE_RESOLUTION|>--- conflicted
+++ resolved
@@ -10,31 +10,18 @@
 [dependencies]
 serde = { version = "1.0.111", optional = true }
 codec = { package = "parity-scale-codec", version = "2.0.0", default-features = false }
-<<<<<<< HEAD
-sp-runtime = { git = "https://github.com/paritytech/substrate", branch = "rococo-v1", default-features = false }
-sp-std = { git = "https://github.com/paritytech/substrate", branch = "rococo-v1", default-features = false }
+sp-runtime = { version = "3.0.0", default-features = false, git = "https://github.com/paritytech/substrate", branch = "rococo-v1" }
+sp-std = { version = "3.0.0", default-features = false, git = "https://github.com/paritytech/substrate", branch = "rococo-v1" }
 
-frame-support = { git = "https://github.com/paritytech/substrate", branch = "rococo-v1", default-features = false }
-frame-system = { git = "https://github.com/paritytech/substrate", branch = "rococo-v1", default-features = false }
-
-orml-traits = { path = "../traits", version = "0.4.0-dev", default-features = false }
-
-[dev-dependencies]
-sp-core = { git = "https://github.com/paritytech/substrate", branch = "rococo-v1", default-features = false }
-sp-io = { git = "https://github.com/paritytech/substrate", branch = "rococo-v1", default-features = false }
-=======
-sp-runtime = { version = "3.0.0", default-features = false }
-sp-std = { version = "3.0.0", default-features = false }
-frame-support = { version = "3.0.0", default-features = false }
-frame-system = { version = "3.0.0", default-features = false }
+frame-support = { version = "3.0.0", default-features = false, git = "https://github.com/paritytech/substrate", branch = "rococo-v1" }
+frame-system = { version = "3.0.0", default-features = false, git = "https://github.com/paritytech/substrate", branch = "rococo-v1" }
 orml-traits = { path = "../traits", version = "0.4.1-dev", default-features = false }
 
 funty = { version = "=1.1.0", default-features = false } # https://github.com/bitvecto-rs/bitvec/issues/105
 
 [dev-dependencies]
-sp-core = "3.0.0"
-sp-io = "3.0.0"
->>>>>>> 92db4586
+sp-core = { version = "3.0.0", git = "https://github.com/paritytech/substrate", branch = "rococo-v1" }
+sp-io = { version = "3.0.0", git = "https://github.com/paritytech/substrate", branch = "rococo-v1" }
 
 [features]
 default = ["std"]
