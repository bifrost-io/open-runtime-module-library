[package]
name = "orml-oracle-rpc-runtime-api"
version = "0.4.1-dev"
authors = ["Laminar Developers <hello@laminar.one>"]
edition = "2018"

[dependencies]
codec = { package = "parity-scale-codec", version = "2.0.0", default-features = false, features = ["derive"] }
<<<<<<< HEAD
sp-api = { default-features = false, git = "https://github.com/paritytech/substrate", branch = "rococo-v1" }
sp-std = { default-features = false, git = "https://github.com/paritytech/substrate", branch = "rococo-v1" }
=======
sp-api = { default-features = false, version = "3.0.0" }
sp-std = { default-features = false, version = "3.0.0" }

funty = { version = "=1.1.0", default-features = false } # https://github.com/bitvecto-rs/bitvec/issues/105
>>>>>>> 92db4586

[features]
default = ["std"]
std = [
	"codec/std",
	"sp-api/std",
	"sp-std/std"
]<|MERGE_RESOLUTION|>--- conflicted
+++ resolved
@@ -6,15 +6,10 @@
 
 [dependencies]
 codec = { package = "parity-scale-codec", version = "2.0.0", default-features = false, features = ["derive"] }
-<<<<<<< HEAD
-sp-api = { default-features = false, git = "https://github.com/paritytech/substrate", branch = "rococo-v1" }
-sp-std = { default-features = false, git = "https://github.com/paritytech/substrate", branch = "rococo-v1" }
-=======
-sp-api = { default-features = false, version = "3.0.0" }
-sp-std = { default-features = false, version = "3.0.0" }
+sp-api = { version = "3.0.0", default-features = false, git = "https://github.com/paritytech/substrate", branch = "rococo-v1" }
+sp-std = { version = "3.0.0", default-features = false, git = "https://github.com/paritytech/substrate", branch = "rococo-v1" }
 
 funty = { version = "=1.1.0", default-features = false } # https://github.com/bitvecto-rs/bitvec/issues/105
->>>>>>> 92db4586
 
 [features]
 default = ["std"]
