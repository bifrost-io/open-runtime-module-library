--- conflicted
+++ resolved
@@ -10,7 +10,6 @@
 [dependencies]
 serde = { version = "1.0.111", optional = true }
 codec = { package = "parity-scale-codec", version = "1.3.0", default-features = false }
-<<<<<<< HEAD
 frame-support = { git = "https://github.com/paritytech/substrate", branch = "rococo-v1", default-features = false }
 sp-runtime = { git = "https://github.com/paritytech/substrate", branch = "rococo-v1", default-features = false }
 sp-std = { git = "https://github.com/paritytech/substrate", branch = "rococo-v1", default-features = false }
@@ -19,18 +18,6 @@
 [dev-dependencies]
 serde_json = "1.0.53"
 frame-system = { git = "https://github.com/paritytech/substrate", branch = "rococo-v1" }
-
-clear_on_drop = { version = "0.2.4", features = ["no_cc"] }	# https://github.com/paritytech/substrate/issues/4179
-=======
-frame-support = { version = "2.0.1", default-features = false }
-sp-runtime = { version = "2.0.1", default-features = false }
-sp-std = { version = "2.0.1", default-features = false }
-sp-io = { version = "2.0.1", default-features = false }
-
-[dev-dependencies]
-serde_json = "1.0.53"
-frame-system = { version = "2.0.1" }
->>>>>>> 3bff6ee7
 
 [features]
 default = ["std"]
